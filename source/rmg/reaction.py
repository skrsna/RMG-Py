--- conflicted
+++ resolved
@@ -1348,19 +1348,6 @@
 			logging.error(message)
 			return None # don't fail!!! muhahaha
 			raise Exception(message)
-<<<<<<< HEAD
-		
-		# Recalculate atom types of product structures, since they may have
-		# changed as a result of the reaction
-		for struct in productStructures:
-			struct.simplifyAtomTypes()
-			struct.updateAtomTypes()
-		
-		
-		# reset any cached structure information because it is now invalid
-		for struct in productStructures:
-			struct.resetCachedStructureInfo()
-=======
 
 		# If there are two product structures, place the one containing '*1' first
 		if len(productStructures) == 2:
@@ -1368,7 +1355,10 @@
 				productStructures[1].containsLabeledAtom('*1'):
 				productStructures.reverse()
 
->>>>>>> aa098102
+		# reset any cached structure information because it is now invalid
+		for struct in productStructures:
+			struct.resetCachedStructureInfo()
+
 		# Return the product structures
 		return productStructures
 	
@@ -1390,12 +1380,6 @@
 				reactantAtom.label = templateAtom.label
 		
 		# Generate the product structures by applying the forward reaction recipe
-<<<<<<< HEAD
-		productStructures = self.applyRecipe(reactantStructures)
-		if productStructures is None: # then we have no valid reaction
-			return None
-		
-=======
 		try:
 			productStructures = self.applyRecipe(reactantStructures)
 		except chem.InvalidChemicalActionException, e:
@@ -1406,7 +1390,6 @@
 				print struct.toAdjacencyList()
 			raise e
 
->>>>>>> aa098102
 		# Check that reactant and product structures are allowed in this family
 		# If not, then stop
 		if self.forbidden is not None:
