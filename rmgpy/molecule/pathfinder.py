--- conflicted
+++ resolved
@@ -253,13 +253,8 @@
     """
     Find all the delocalization paths allyl to the radical center indicated by `atom1`.
     """
-<<<<<<< HEAD
-    cython.declare(paths=list, atom2=Atom, atom3=Atom, bond12=Bond, bond23=Bond)
-
-=======
+
     cython.declare(paths=list, atom2=Vertex, atom3=Vertex, bond12=Edge, bond23=Edge)
-    
->>>>>>> 38071bc1
     # No paths if atom1 is not a radical
     if atom1.radical_electrons <= 0:
         return []
