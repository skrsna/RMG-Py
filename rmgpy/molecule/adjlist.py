#!/usr/bin/env python
# encoding: utf-8

################################################################################
#
#   ChemPy - A chemistry toolkit for Python
#
#   Copyright (c) 2012 by Joshua W. Allen (jwallen@mit.edu)
#
#   Permission is hereby granted, free of charge, to any person obtaining a 
#   copy of this software and associated documentation files (the "Software"), 
#   to deal in the Software without restriction, including without limitation
#   the rights to use, copy, modify, merge, publish, distribute, sublicense, 
#   and/or sell copies of the Software, and to permit persons to whom the 
#   Software is furnished to do so, subject to the following conditions:
#
#   The above copyright notice and this permission notice shall be included in
#   all copies or substantial portions of the Software.
#
#   THE SOFTWARE IS PROVIDED "AS IS", WITHOUT WARRANTY OF ANY KIND, EXPRESS OR
#   IMPLIED, INCLUDING BUT NOT LIMITED TO THE WARRANTIES OF MERCHANTABILITY,
#   FITNESS FOR A PARTICULAR PURPOSE AND NONINFRINGEMENT. IN NO EVENT SHALL
#   THE AUTHORS OR COPYRIGHT HOLDERS BE LIABLE FOR ANY CLAIM, DAMAGES OR OTHER
#   LIABILITY, WHETHER IN AN ACTION OF CONTRACT, TORT OR OTHERWISE, ARISING 
#   FROM, OUT OF OR IN CONNECTION WITH THE SOFTWARE OR THE USE OR OTHER 
#   DEALINGS IN THE SOFTWARE. 
#
################################################################################

"""
This module contains functionality for reading from and writing to the
adjacency list format used by Reaction Mechanism Generator (RMG).
"""

import re
from .molecule import Atom, Bond
from .group import GroupAtom, GroupBond
#import chempy.molecule.atomtype as atomtypes

################################################################################

class InvalidAdjacencyListError(Exception):
    """
    An exception used to indicate that an RMG-style adjacency list is invalid.
    Pass a string describing the reason the adjacency list is invalid
    """
    pass

################################################################################

def fromAdjacencyList(adjlist, group=False):
    """
    Convert a string adjacency list `adjlist` into a set of :class:`Atom` and
    :class:`Bond` objects.
    """
    atoms = []
    atomdict = {}
    bonds = {}
    
    try:
        
        adjlist = adjlist.strip()
        lines = adjlist.splitlines()
        if adjlist == '' or len(lines) == 0:
            raise InvalidAdjacencyListError('Empty adjacency list.')

        # Skip the first line if it contains a label
        if len(lines[0].split()) == 1:
            label = lines.pop(0)
            if len(lines) == 0:
                raise InvalidAdjacencyListError('No atoms specified in adjacency list.')
        
        mistake1 = re.compile('\{[^}]*\s+[^}]*\}')
        # Iterate over the remaining lines, generating Atom or GroupAtom objects
        for line in lines:

            # Sometimes people put spaces after commas, which messes up the
            # parse-by-whitespace. Examples include '{Cd, Ct}'.
            if mistake1.search(line):
                raise InvalidAdjacencyListError(
                    "Shouldn't have spaces inside braces: {0}".format(mistake1.search(line).group())
                    )

            # Sometimes commas are used to delimit bonds in the bond list,
            # so replace them just in case
            line = line.replace('},{', '} {')
            
            data = line.split()

            # Skip if blank line
            if len(data) == 0: continue

            # First item is index for atom
            # Sometimes these have a trailing period (as if in a numbered list),
            # so remove it just in case
            aid = int(data[0].strip('.'))

            # If second item starts with '*', then atom is labeled
            label = ''; index = 1
            if data[1][0] == '*':
                label = data[1]
                index += 1

            # Next is the element or functional group element
            # A list can be specified with the {,} syntax
            atomType = data[index]
            if atomType[0] == '{':
                atomType = atomType[1:-1].split(',')
            else:
                atomType = [atomType]

            # Next is the element or atom type
            # A list can be specified with the {,} syntax
            atomType = data[index]
            if atomType[0] == '{':
                atomType = atomType[1:-1].split(',')
            else:
                atomType = [atomType]
            index += 1
            
            # Next is the electron state
            radicalElectrons = []; spinMultiplicity = []
            elecState = data[index].upper()
            if elecState[0] == '{':
                elecState = elecState[1:-1].split(',')
            else:
                elecState = [elecState]
            for e in elecState:
                if e == '0':
                    radicalElectrons.append(0); spinMultiplicity.append(1)
                elif e == '1':
                    radicalElectrons.append(1); spinMultiplicity.append(2)
                elif e == '2':
                    radicalElectrons.append(2); spinMultiplicity.append(1)
                    radicalElectrons.append(2); spinMultiplicity.append(3)
                elif e == '2S':
                    radicalElectrons.append(2); spinMultiplicity.append(1)
                elif e == '2T':
                    radicalElectrons.append(2); spinMultiplicity.append(3)
                elif e == '3':
                    radicalElectrons.append(3); spinMultiplicity.append(4)
                elif e == '4':
                    radicalElectrons.append(4); spinMultiplicity.append(5)
            index += 1
            
            # Next number defines the number of lone electron pairs (if provided)
            lonePairElectrons = -1
            if not group and len(data) > index:
                lpState = data[index]
                if lpState[0] != '{':
                    if lpState == '0':
                        lonePairElectrons = 0
                    if lpState == '1':
                        lonePairElectrons = 1
                    if lpState == '2':
                        lonePairElectrons = 2
                    if lpState == '3':
                        lonePairElectrons = 3
                    if lpState == '4':
                        lonePairElectrons = 4
                    index += 1
                else:
                    lonePairElectrons = -1
            else:
                lonePairElectrons = -1
            
            # Create a new atom based on the above information
            if group:
                atom = GroupAtom(atomType, radicalElectrons, spinMultiplicity, [0 for e in radicalElectrons], label)
            else:
                atom = Atom(atomType[0], radicalElectrons[0], spinMultiplicity[0], 0, label, lonePairElectrons)

            # Add the atom to the list
            atoms.append(atom)
            atomdict[aid] = atom
            
            # Process list of bonds
            bonds[aid] = {}
            for datum in data[index:]:

                # Sometimes commas are used to delimit bonds in the bond list,
                # so strip them just in case
                datum = datum.strip(',')
                
                aid2, comma, order = datum[1:-1].partition(',')
                aid2 = int(aid2)
                if aid == aid2:
                    raise InvalidAdjacencyListError('Attempted to create a bond between atom {0:d} and itself.'.format(aid))
                
                if order[0] == '{':
                    order = order[1:-1].split(',')
                else:
                    order = [order]

                bonds[aid][aid2] = order

        # Check consistency using bonddict
        for atom1 in bonds:
            for atom2 in bonds[atom1]:
                if atom2 not in bonds:
                    raise InvalidAdjacencyListError('Atom {0:d} not in bond dictionary.'.format(atom2))
                elif atom1 not in bonds[atom2]:
                    raise InvalidAdjacencyListError('Found bond between {0:d} and {1:d}, but not the reverse.'.format(atom1, atom2))
                elif bonds[atom1][atom2] != bonds[atom2][atom1]:
                    raise InvalidAdjacencyListError('Found bonds between {0:d} and {1:d}, but of different orders "{2}" and "{3}".'.format(atom1, atom2, bonds[atom1][atom2], bonds[atom2][atom1]))

        # Convert bonddict to use Atom[group] and Bond[group] objects
        atomkeys = atomdict.keys()
        atomkeys.sort()
        for aid1 in atomkeys:
            atomkeys2 = bonds[aid1].keys()
            atomkeys2.sort()
            for aid2 in atomkeys2:
                if aid1 < aid2:
                    atom1 = atomdict[aid1]
                    atom2 = atomdict[aid2]
                    order = bonds[aid1][aid2]
                    if group:
                        bond = GroupBond(atom1, atom2, order)
                    elif len(order) == 1:
                        bond = Bond(atom1, atom2, order[0])
                    else:
                        raise InvalidAdjacencyListError('Multiple bond orders specified for an atom in a Molecule.')
                    atom1.edges[atom2] = bond
                    atom2.edges[atom1] = bond
        
<<<<<<< HEAD
        # Calculate the number of lone pair electrons requiring molecule with all hydrogen atoms present
        if not group and lonePairElectrons == -1:
            valences = {'H': 1, 'C': 4, 'O': 2, 'N': 3, 'S': 2, 'Si': 4, 'He': 0, 'Ne': 0, 'Ar': 0}
=======
        # Add explicit hydrogen atoms to complete structure if desired
        if not group:
            valences = {'H': 1, 'C': 4, 'O': 2, 'N': 3, 'S': 2, 'Si': 4, 'He': 0, 'Ne': 0, 'Ar': 0, 'Cl': 1}
>>>>>>> 888f1c45
            orders = {'S': 1, 'D': 2, 'T': 3, 'B': 1.5}
            for atom in atoms:
                if not atom.isHydrogen():
                    try:
                        valence = valences[atom.symbol]
                    except KeyError:
                        raise InvalidAdjacencyListError('Cannot add hydrogens to adjacency list: Unknown valence for atom "{0}".'.format(atom.symbol))
                    radical = atom.radicalElectrons
                    order = 0
                    for atom2, bond in atom.bonds.items():
                        order += orders[bond.order]
                    lonePairs = 4 - order - radical
                    charge = 8 - valence - order - radical - 2*lonePairs
                    atom.setLonePairs(lonePairs)
                    atom.updateCharge()
                else:
                    valence = valences[atom.symbol]
                    radical = atom.radicalElectrons
                    order = 0
                    for atom2, bond in atom.bonds.items():
                        order += orders[bond.order]
                    lonePairs = 1 - order - radical
                    charge = 2 - valence - order - radical - 2*lonePairs
                    atom.setLonePairs(lonePairs)
                    atom.updateCharge()
        elif not group:
            for atom in atoms:
                atom.updateCharge()
                    
    except InvalidAdjacencyListError:
        print adjlist
        raise
    
    return atoms

################################################################################

def getElectronState(radicalElectrons, spinMultiplicity):
    """
    Return the electron state corresponding to the given number of radical
    electrons `radicalElectrons` and spin multiplicity `spinMultiplicity`.
    Raise a :class:`ValueError` if the electron state cannot be determined.
    """
    electronState = ''
    if radicalElectrons == 0: 
        electronState = '0'
    elif radicalElectrons == 1:
        electronState = '1'
    elif radicalElectrons == 2 and spinMultiplicity == 1:
        electronState = '2S'
    elif radicalElectrons == 2 and spinMultiplicity == 3: 
        electronState = '2T'
    elif radicalElectrons == 3: 
        electronState = '3'
    elif radicalElectrons == 4: 
        electronState = '4'
    else:
        raise ValueError('Unable to determine electron state for {0:d} radical electrons with spin multiplicity of {1:d}.'.format(radicalElectrons, spinMultiplicity))
    return electronState

def toAdjacencyList(atoms, label=None, group=False, removeH=False):
    """
    Convert a chemical graph defined by a list of `atoms` into a string
    adjacency list.
    """
    adjlist = ''

    # Don't remove hydrogen atoms if the molecule consists only of hydrogen atoms
    try:
        if removeH and all([atom.element.symbol == 'H' for atom in atoms]): removeH = False
    except AttributeError:
        pass

    if label: adjlist += label + '\n'

    # Determine the numbers to use for each atom
    atomNumbers = {}
    index = 0
    for atom in atoms:
        if removeH and atom.element.symbol == 'H' and atom.label == '': continue
        atomNumbers[atom] = '{0:d}'.format(index + 1)
        index += 1
    
    atomLabels = dict([(atom, '{0}'.format(atom.label)) for atom in atomNumbers])
    
    atomTypes = {}
    atomElectronStates = {}
    atomLonePairs = {}
    if group:
        for atom in atomNumbers:
            # Atom type(s)
            if len(atom.atomType) == 1:
                atomTypes[atom] = atom.atomType[0].label
            else:
                atomTypes[atom] = '{{{0}}}'.format(','.join([a.label for a in atom.atomType]))
            # Electron state(s)
            if len(atom.radicalElectrons) == 1: 
                atomElectronStates[atom] = getElectronState(atom.radicalElectrons[0], atom.spinMultiplicity[0])
            else:
                atomElectronStates[atom] = '{{{0}}}'.format(','.join([getElectronState(radical, spin) for radical, spin in zip(atom.radicalElectrons, atom.spinMultiplicity)]))  
    else:
        for atom in atomNumbers:
            # Atom type
            atomTypes[atom] = '{0}'.format(atom.element.symbol)
            # Electron state(s)
            atomElectronStates[atom] = '{0}'.format(getElectronState(atom.radicalElectrons, atom.spinMultiplicity))  
            # Lone Pair(s)
            atomLonePairs[atom] = atom.lonePairs
    
    # Determine field widths
    atomNumberWidth = max([len(s) for s in atomNumbers.values()]) + 1
    atomLabelWidth = max([len(s) for s in atomLabels.values()])
    if atomLabelWidth > 0: atomLabelWidth += 1
    atomTypeWidth = max([len(s) for s in atomTypes.values()]) + 1
    atomElectronStateWidth = max([len(s) for s in atomElectronStates.values()]) + 1
    atomLonePairWidth = 1
    
    # Assemble the adjacency list
    for atom in atoms:
        if atom not in atomNumbers: continue

        # Atom number
        adjlist += '{0:<{1:d}}'.format(atomNumbers[atom], atomNumberWidth)
        # Atom label
        adjlist += '{0:<{1:d}}'.format(atomLabels[atom], atomLabelWidth)
        # Atom type(s)
        adjlist += '{0:<{1:d}}'.format(atomTypes[atom], atomTypeWidth)
        # Electron state(s)
        adjlist += '{0:<{1:d}}'.format(atomElectronStates[atom], atomElectronStateWidth)
        # Lone Pair(s)
        adjlist += '{0:<{1:d}}'.format(atomLonePairs[atom], atomLonePairWidth)
        
        # Bonds list
        atoms2 = atom.bonds.keys()
        # sort them the same way as the atoms
        atoms2.sort(key=atoms.index)

        for atom2 in atoms2:
            if atom2 not in atomNumbers: continue

            bond = atom.bonds[atom2]
            adjlist += ' {{{0},'.format(atomNumbers[atom2])

            # Bond type(s)
            if group:
                if len(bond.order) == 1:
                    adjlist += bond.order[0]
                else:
                    adjlist += '{{{0}}}'.format(','.join(bond.order))
            else:
                adjlist += bond.order
            adjlist += '}'

        # Each atom begins on a new line
        adjlist += '\n'

    return adjlist<|MERGE_RESOLUTION|>--- conflicted
+++ resolved
@@ -224,15 +224,9 @@
                     atom1.edges[atom2] = bond
                     atom2.edges[atom1] = bond
         
-<<<<<<< HEAD
         # Calculate the number of lone pair electrons requiring molecule with all hydrogen atoms present
         if not group and lonePairElectrons == -1:
-            valences = {'H': 1, 'C': 4, 'O': 2, 'N': 3, 'S': 2, 'Si': 4, 'He': 0, 'Ne': 0, 'Ar': 0}
-=======
-        # Add explicit hydrogen atoms to complete structure if desired
-        if not group:
             valences = {'H': 1, 'C': 4, 'O': 2, 'N': 3, 'S': 2, 'Si': 4, 'He': 0, 'Ne': 0, 'Ar': 0, 'Cl': 1}
->>>>>>> 888f1c45
             orders = {'S': 1, 'D': 2, 'T': 3, 'B': 1.5}
             for atom in atoms:
                 if not atom.isHydrogen():
@@ -338,7 +332,7 @@
             # Atom type
             atomTypes[atom] = '{0}'.format(atom.element.symbol)
             # Electron state(s)
-            atomElectronStates[atom] = '{0}'.format(getElectronState(atom.radicalElectrons, atom.spinMultiplicity))  
+            atomElectronStates[atom] = '{0}'.format(getElectronState(atom.radicalElectrons, atom.spinMultiplicity))    
             # Lone Pair(s)
             atomLonePairs[atom] = atom.lonePairs
     
@@ -347,7 +341,7 @@
     atomLabelWidth = max([len(s) for s in atomLabels.values()])
     if atomLabelWidth > 0: atomLabelWidth += 1
     atomTypeWidth = max([len(s) for s in atomTypes.values()]) + 1
-    atomElectronStateWidth = max([len(s) for s in atomElectronStates.values()]) + 1
+    atomElectronStateWidth = max([len(s) for s in atomElectronStates.values()])
     atomLonePairWidth = 1
     
     # Assemble the adjacency list
