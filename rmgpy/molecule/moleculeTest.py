--- conflicted
+++ resolved
@@ -29,11 +29,7 @@
 ################################################################################
 
 import unittest
-<<<<<<< HEAD
 import numpy
-=======
-
->>>>>>> 75c6795e
 from external.wip import work_in_progress
 from .molecule import Atom, Bond, Molecule
 from .group import Group, ActionError
@@ -555,7 +551,6 @@
         import cPickle
         bond = cPickle.loads(cPickle.dumps(self.bond))
         self.assertEqual(self.bond.order, bond.order)
-<<<<<<< HEAD
     
 class TestFromXYZ(unittest.TestCase):
     """
@@ -609,90 +604,6 @@
         
         self.assertTrue( separated[0].isIsomorphic(one.toSingleBonds()) )
         self.assertTrue( separated[1].isIsomorphic(two.toSingleBonds()) )
-=======
-
-    def testUpdateLonePairs(self):
-        """
-        Test that updateLonePairs works as expected
-        """
-        mol_N1sc_N5t = Molecule().fromAdjacencyList("""
-            1 N u0 p0 c+1 {2,T} {4,S}
-            2 N u0 p0 c+1 {1,T} {3,S}
-            3 N u0 p3 c-2 {2,S}
-            4 H u0 p0 c0 {1,S}""")
-        mol_N1s = Molecule().fromAdjacencyList("""
-            1 N u0 p2 c0 {2,S}
-            2 H u0 p0 c0 {1,S}""")
-        mol_N3s = Molecule().fromAdjacencyList("""
-            multiplicity 3
-            1 N u2 p1 c0 {2,S}
-            2 H u0 p0 c0 {1,S}""")
-        mol_N3b = Molecule().fromAdjacencyList("""
-            1  N u0 p1 c0 {2,D} {6,S}
-            2  C u0 p0 c0 {1,D} {3,S} {7,S}
-            3  C u0 p0 c0 {2,S} {4,D} {8,S}
-            4  C u0 p0 c0 {3,D} {5,S} {9,S}
-            5  C u0 p0 c0 {4,S} {6,D} {10,S}
-            6  C u0 p0 c0 {1,S} {5,D} {11,S}
-            7  H u0 p0 c0 {2,S}
-            8  H u0 p0 c0 {3,S}
-            9  H u0 p0 c0 {4,S}
-            10 H u0 p0 c0 {5,S}
-            11 H u0 p0 c0 {6,S}""")
-        mol_N5s = Molecule().fromAdjacencyList("""
-            multiplicity 2
-            1 N u1 p0 c+1 {2,S} {3,S} {4,S}
-            2 H u0 p0 c0 {1,S}
-            3 H u0 p0 c0 {1,S}
-            4 O u0 p3 c-1 {1,S}""")
-        mol_N5d = Molecule().fromAdjacencyList("""
-            1 N u0 p0 c+1 {2,D} {3,S} {4,S}
-            2 O u0 p2 c0 {1,D}
-            3 O u0 p2 c0 {1,S} {5,S}
-            4 O u0 p3 c-1 {1,S}
-            5 H u0 p0 c0 {3,S}""")
-        mol_N5dd = Molecule().fromAdjacencyList("""
-            1 N u0 p2 c-1 {2,D}
-            2 N u0 p0 c+1 {1,D} {3,D}
-            3 O u0 p2 c0 {2,D}""")
-        mol_CH2_S = Molecule().fromAdjacencyList("""
-            1 C u0 p1 c0 {2,S} {3,S}
-            2 H u0 p0 c0 {1,S}
-            3 H u0 p0 c0 {1,S}""")
-        mol_carbonyl = Molecule().fromAdjacencyList("""
-            1 O u0 p2 c0 {2,D}
-            2 C u0 p0 c0 {1,D} {3,S} {4,S}
-            3 H u0 p0 c0 {2,S}
-            4 H u0 p0 c0 {2,S}""")
-
-        mol_N1sc_N5t.updateLonePairs()
-        mol_N1s.updateLonePairs()
-        mol_N3s.updateLonePairs()
-        mol_N3b.updateLonePairs()
-        mol_N5s.updateLonePairs()
-        mol_N5d.updateLonePairs()
-        mol_N5dd.updateLonePairs()
-        mol_CH2_S.updateLonePairs()
-        mol_carbonyl.updateLonePairs()
-
-        self.assertEqual(mol_N1sc_N5t.atoms[0].lonePairs, 0)
-        self.assertEqual(mol_N1sc_N5t.atoms[2].lonePairs, 3)
-        self.assertEqual(mol_N1s.atoms[0].lonePairs, 2)
-        self.assertEqual(mol_N3s.atoms[0].lonePairs, 1)
-        self.assertEqual(mol_N3b.atoms[0].lonePairs, 1)
-        self.assertEqual(mol_N5s.atoms[0].lonePairs, 0)
-        self.assertEqual(mol_N5s.atoms[3].lonePairs, 3)
-        self.assertEqual(mol_N5d.atoms[0].lonePairs, 0)
-        self.assertEqual(mol_N5d.atoms[1].lonePairs, 2)
-        self.assertEqual(mol_N5d.atoms[2].lonePairs, 2)
-        self.assertEqual(mol_N5d.atoms[3].lonePairs, 3)
-        self.assertEqual(mol_N5dd.atoms[0].lonePairs, 2)
-        self.assertEqual(mol_N5dd.atoms[1].lonePairs, 0)
-        self.assertEqual(mol_N5dd.atoms[2].lonePairs, 2)
-        self.assertEqual(mol_CH2_S.atoms[0].lonePairs, 1)
-        self.assertEqual(mol_carbonyl.atoms[0].lonePairs, 2)
-        self.assertEqual(mol_carbonyl.atoms[1].lonePairs, 0)
->>>>>>> 75c6795e
         
 ################################################################################
 
