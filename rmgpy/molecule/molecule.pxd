###############################################################################
#                                                                             #
# RMG - Reaction Mechanism Generator                                          #
#                                                                             #
# Copyright (c) 2002-2019 Prof. William H. Green (whgreen@mit.edu),           #
# Prof. Richard H. West (r.west@neu.edu) and the RMG Team (rmg_dev@mit.edu)   #
#                                                                             #
# Permission is hereby granted, free of charge, to any person obtaining a     #
# copy of this software and associated documentation files (the 'Software'),  #
# to deal in the Software without restriction, including without limitation   #
# the rights to use, copy, modify, merge, publish, distribute, sublicense,    #
# and/or sell copies of the Software, and to permit persons to whom the       #
# Software is furnished to do so, subject to the following conditions:        #
#                                                                             #
# The above copyright notice and this permission notice shall be included in  #
# all copies or substantial portions of the Software.                         #
#                                                                             #
# THE SOFTWARE IS PROVIDED 'AS IS', WITHOUT WARRANTY OF ANY KIND, EXPRESS OR  #
# IMPLIED, INCLUDING BUT NOT LIMITED TO THE WARRANTIES OF MERCHANTABILITY,    #
# FITNESS FOR A PARTICULAR PURPOSE AND NONINFRINGEMENT. IN NO EVENT SHALL THE #
# AUTHORS OR COPYRIGHT HOLDERS BE LIABLE FOR ANY CLAIM, DAMAGES OR OTHER      #
# LIABILITY, WHETHER IN AN ACTION OF CONTRACT, TORT OR OTHERWISE, ARISING     #
# FROM, OUT OF OR IN CONNECTION WITH THE SOFTWARE OR THE USE OR OTHER         #
# DEALINGS IN THE SOFTWARE.                                                   #
#                                                                             #
###############################################################################

cimport numpy as np

cimport rmgpy.constants as constants
cimport rmgpy.molecule.group as gr
from rmgpy.molecule.atomtype cimport AtomType
from rmgpy.molecule.element cimport Element
from rmgpy.molecule.graph cimport Vertex, Edge, Graph

################################################################################
cdef dict bond_orders 

cdef class Atom(Vertex):

    cdef public Element element
    cdef public short radical_electrons
    cdef public short charge
    cdef public str label
    cdef public AtomType atomtype
    cdef public np.ndarray coords
    cdef public short lone_pairs
    cdef public int id
    cdef public dict props
    
    cpdef bint equivalent(self, Vertex other, bint strict=?) except -2

    cpdef bint is_specific_case_of(self, Vertex other) except -2

    cpdef Vertex copy(self)

    cpdef bint is_hydrogen(self)

    cpdef bint is_non_hydrogen(self)

    cpdef bint is_carbon(self)

    cpdef bint is_oxygen(self)

    cpdef bint is_fluorine(self)

    cpdef bint is_silicon(self)

    cpdef bint is_sulfur(self)

    cpdef bint is_chlorine(self)

    cpdef bint is_iodine(self)

    cpdef bint is_nos(self)
    
    cpdef bint is_surface_site(self)
    
    cpdef increment_radical(self)

    cpdef decrement_radical(self)
    
    cpdef set_lone_pairs(self, int lone_pairs)
    
    cpdef increment_lone_pairs(self)
    
    cpdef decrement_lone_pairs(self)
    
    cpdef update_charge(self)

    cpdef get_total_bond_order(self)
    
################################################################################
    
cdef class Bond(Edge):

    cdef public float order

    cpdef bint equivalent(self, Edge other) except -2

    cpdef bint is_specific_case_of(self, Edge other) except -2

    cpdef str get_order_str(self)
    
    cpdef set_order_str(self, str new_order)
    
    cpdef float get_order_num(self)
    
    cpdef set_order_num(self, float new_order)

    cpdef Edge copy(self)
    
    cpdef bint is_order(self, float other_order)

    cpdef bint is_van_der_waals(self) except -2

    cpdef bint is_single(self) except -2

    cpdef bint is_double(self) except -2

    cpdef bint is_triple(self) except -2
    
    cpdef bint is_quadruple(self) except -2
    
    cpdef bint is_benzene(self) except -2

    cpdef increment_order(self)

    cpdef decrement_order(self)

    cpdef str get_bond_string(self)

################################################################################

cdef class Molecule(Graph):

    cdef public float symmetry_number
    cdef public int multiplicity
    cdef public bint reactive
    cdef public dict props
    cdef str _fingerprint
    cdef str _inchi
    cdef str _smiles

    cpdef add_atom(self, Atom atom)

    cpdef add_bond(self, Bond bond)

    cpdef dict get_bonds(self, Atom atom)

    cpdef Bond get_bond(self, Atom atom1, Atom atom2)

    cpdef bint has_atom(self, Atom atom)

    cpdef bint has_bond(self, Atom atom1, Atom atom2)

    cpdef bint contains_surface_site(self)
    
    cpdef bint is_surface_site(self)

    cpdef remove_atom(self, Atom atom)

    cpdef remove_bond(self, Bond bond)

    cpdef remove_van_der_waals_bonds(self)

    cpdef sort_atoms(self)
    
    cpdef str get_formula(self)

    cpdef short get_radical_count(self)

    cpdef short get_singlet_carbene_count(self)

    cpdef double get_molecular_weight(self)

    cpdef int get_num_atoms(self, str element=?)

    cpdef Graph copy(self, bint deep=?)

    cpdef delete_hydrogens(self)

    cpdef clear_labeled_atoms(self)

    cpdef bint contains_labeled_atom(self, str label) except -2

    cpdef list get_labeled_atoms(self, str label)

    cpdef dict get_all_labeled_atoms(self)

    cpdef dict get_element_count(self)

    cpdef bint is_isomorphic(self, Graph other, dict initial_map=?, bint generate_initial_map=?, bint save_order=?, bint strict=?) except -2

    cpdef list find_isomorphism(self, Graph other, dict initial_map=?, bint save_order=?, bint strict=?)

    cpdef bint is_subgraph_isomorphic(self, Graph other, dict initial_map=?, bint generate_initial_map=?, bint save_order=?) except -2

    cpdef list find_subgraph_isomorphisms(self, Graph other, dict initial_map=?, bint save_order=?)

    cpdef bint is_atom_in_cycle(self, Atom atom) except -2

    cpdef bint is_bond_in_cycle(self, Bond bond) except -2

    cpdef draw(self, str path)

    cpdef from_inchi(self, str inchistr, backend=?)

    cpdef from_smiles(self, str smilesstr, backend=?)

    cpdef from_adjacency_list(self, str adjlist, bint saturate_h=?)

    cpdef from_xyz(self, np.ndarray atomic_nums, np.ndarray coordinates)
    
    cpdef str to_inchi(self)

    cpdef str to_augmented_inchi(self)

    cpdef str to_inchi_key(self)

    cpdef str to_augmented_inchi_key(self)

    cpdef str to_smiles(self)

    cpdef to_adjacency_list(self, str label=?, bint remove_h=?, bint remove_lone_pairs=?, bint old_style=?)

    cpdef bint is_linear(self) except -2

    cpdef bint is_heterocyclic(self) except -2

    cpdef int count_internal_rotors(self) except -2

    cpdef double calculate_cp0(self) except -1

    cpdef double calculate_cpinf(self) except -1
    
    cpdef update_atomtypes(self, bint log_species=?, bint raise_exception=?)
    
    cpdef bint is_radical(self) except -2

    cpdef bint has_lone_pairs(self) except -2

    cpdef bint is_aryl_radical(self, list aromatic_rings=?) except -2

    cpdef float calculate_symmetry_number(self) except -1

    cpdef list generate_resonance_structures(self, bint keep_isomorphic=?, bint filter_structures=?)

    cpdef identify_ring_membership(self)

    cpdef int count_aromatic_rings(self)

    cpdef tuple get_aromatic_rings(self, list rings=?)

    cpdef list get_deterministic_sssr(self)

    cpdef kekulize(self)

    cpdef assign_atom_ids(self)

    cpdef bint atom_ids_valid(self)

<<<<<<< HEAD
    cpdef bint isIdentical(self, Molecule other, bint strict=?, bint include_labels=?) except -2
=======
    cpdef bint is_identical(self, Molecule other, bint strict=?) except -2
>>>>>>> 2c76b952

    cpdef dict enumerate_bonds(self)

cdef atom_id_counter<|MERGE_RESOLUTION|>--- conflicted
+++ resolved
@@ -260,11 +260,7 @@
 
     cpdef bint atom_ids_valid(self)
 
-<<<<<<< HEAD
-    cpdef bint isIdentical(self, Molecule other, bint strict=?, bint include_labels=?) except -2
-=======
-    cpdef bint is_identical(self, Molecule other, bint strict=?) except -2
->>>>>>> 2c76b952
+    cpdef bint is_identical(self, Molecule other, bint strict=?, bint include_labels=?) except -2
 
     cpdef dict enumerate_bonds(self)
 
