################################################################################
#
#   RMG - Reaction Mechanism Generator
#
#   Copyright (c) 2009-2011 by the RMG Team (rmg_dev@mit.edu)
#
#   Permission is hereby granted, free of charge, to any person obtaining a
#   copy of this software and associated documentation files (the 'Software'),
#   to deal in the Software without restriction, including without limitation
#   the rights to use, copy, modify, merge, publish, distribute, sublicense,
#   and/or sell copies of the Software, and to permit persons to whom the
#   Software is furnished to do so, subject to the following conditions:
#
#   The above copyright notice and this permission notice shall be included in
#   all copies or substantial portions of the Software.
#
#   THE SOFTWARE IS PROVIDED 'AS IS', WITHOUT WARRANTY OF ANY KIND, EXPRESS OR
#   IMPLIED, INCLUDING BUT NOT LIMITED TO THE WARRANTIES OF MERCHANTABILITY,
#   FITNESS FOR A PARTICULAR PURPOSE AND NONINFRINGEMENT. IN NO EVENT SHALL THE
#   AUTHORS OR COPYRIGHT HOLDERS BE LIABLE FOR ANY CLAIM, DAMAGES OR OTHER
#   LIABILITY, WHETHER IN AN ACTION OF CONTRACT, TORT OR OTHERWISE, ARISING
#   FROM, OUT OF OR IN CONNECTION WITH THE SOFTWARE OR THE USE OR OTHER
#   DEALINGS IN THE SOFTWARE.
#
################################################################################

from .graph cimport Vertex, Edge, Graph
from .atomtype cimport AtomType
from .group cimport GroupAtom, GroupBond, Group
from .element cimport Element
cimport rmgpy.constants as constants
cimport numpy

################################################################################

cdef class Atom(Vertex):

    cdef public Element element
    cdef public short radicalElectrons
    cdef public short charge
    cdef public str label
    cdef public AtomType atomType
    cdef public numpy.ndarray coords
    cdef public short lonePairs
    
    cpdef bint equivalent(self, Vertex other) except -2

    cpdef bint isSpecificCaseOf(self, Vertex other) except -2

    cpdef Vertex copy(self)

    cpdef bint isHydrogen(self)

    cpdef bint isNonHydrogen(self)

    cpdef bint isCarbon(self)

    cpdef bint isOxygen(self)

    cpdef bint isSulfur(self)
    
    cpdef incrementRadical(self)

    cpdef decrementRadical(self)
    
    cpdef setLonePairs(self, int lonePairs)
    
    cpdef incrementLonePairs(self)
    
    cpdef decrementLonePairs(self)
    
    cpdef updateCharge(self)
    
    cpdef setSpinMultiplicity(self, int spinMultiplicity)
    
################################################################################
    
cdef class Bond(Edge):

    cdef public str order

    cpdef bint equivalent(self, Edge other) except -2

    cpdef bint isSpecificCaseOf(self, Edge other) except -2

    cpdef Edge copy(self)

    cpdef bint isSingle(self) except -2

    cpdef bint isDouble(self) except -2

    cpdef bint isTriple(self) except -2
    
    cpdef bint isBenzene(self) except -2

    cpdef incrementOrder(self)

    cpdef decrementOrder(self)

################################################################################

cdef class Molecule(Graph):

    cdef public bint implicitHydrogens
    cdef public int symmetryNumber
    cdef public int multiplicity
    cdef public object rdMol
    cdef public int rdMolConfId
    cdef str _fingerprint
    cdef public str InChI
    cdef public dict props
    
    cpdef str getFingerprint(self)
    
    cpdef addAtom(self, Atom atom)

    cpdef addBond(self, Bond bond)

    cpdef dict getBonds(self, Atom atom)

    cpdef Bond getBond(self, Atom atom1, Atom atom2)

    cpdef bint hasAtom(self, Atom atom)

    cpdef bint hasBond(self, Atom atom1, Atom atom2)

    cpdef removeAtom(self, Atom atom)

    cpdef removeBond(self, Bond bond)

    cpdef sortAtoms(self)
    
    cpdef str getFormula(self)

    cpdef short getRadicalCount(self)

    cpdef double getMolecularWeight(self)

    cpdef int getNumAtoms(self, str element=?)

    cpdef int getNumberOfRadicalElectrons(self)

    cpdef Graph copy(self, bint deep=?)

    cpdef deleteHydrogens(self)

    cpdef clearLabeledAtoms(self)

    cpdef bint containsLabeledAtom(self, str label) except -2

    cpdef Atom getLabeledAtom(self, str label)

    cpdef dict getLabeledAtoms(self)

    cpdef bint isIsomorphic(self, Graph other, dict initialMap=?) except -2

    cpdef list findIsomorphism(self, Graph other, dict initialMap=?)

    cpdef bint isSubgraphIsomorphic(self, Graph other, dict initialMap=?) except -2

    cpdef list findSubgraphIsomorphisms(self, Graph other, dict initialMap=?)

    cpdef bint isAtomInCycle(self, Atom atom) except -2

    cpdef bint isBondInCycle(self, Bond bond) except -2

    cpdef draw(self, str path)

    cpdef fromInChI(self, str inchistr, backend=?)

    cpdef fromSMILES(self, str smilesstr, backend=?)

    cpdef fromAdjacencyList(self, str adjlist, bint saturateH=?)
    
    cpdef fromXYZ(self, numpy.ndarray atomicNums, numpy.ndarray coordinates)

    cpdef fromXYZ(self, numpy.ndarray atomicNums, numpy.ndarray coordinates)
    
    cpdef str toInChI(self)

    cpdef str toAugmentedInChI(self)

    cpdef str toInChIKey(self)

    cpdef str toAugmentedInChIKey(self)

    cpdef str toSMILES(self)

    cpdef toAdjacencyList(self, str label=?, bint removeH=?, bint removeLonePairs=?, bint oldStyle=?)

    cpdef bint isLinear(self) except -2

    cpdef int countInternalRotors(self) except -2

    cpdef double calculateCp0(self) except -1

    cpdef double calculateCpInf(self) except -1
    
    cpdef updateAtomTypes(self)
    
    cpdef bint isRadical(self) except -2

<<<<<<< HEAD
    cpdef int calculateSymmetryNumber(self) except -1
=======
    cpdef int calculateSymmetryNumber(self) except -1

    cpdef list generateResonanceIsomers(self)
>>>>>>> 7d9ced40
<|MERGE_RESOLUTION|>--- conflicted
+++ resolved
@@ -171,10 +171,8 @@
     cpdef fromSMILES(self, str smilesstr, backend=?)
 
     cpdef fromAdjacencyList(self, str adjlist, bint saturateH=?)
-    
+
     cpdef fromXYZ(self, numpy.ndarray atomicNums, numpy.ndarray coordinates)
-
-    cpdef fromXYZ(self, numpy.ndarray atomicNums, numpy.ndarray coordinates)
     
     cpdef str toInChI(self)
 
@@ -200,10 +198,6 @@
     
     cpdef bint isRadical(self) except -2
 
-<<<<<<< HEAD
     cpdef int calculateSymmetryNumber(self) except -1
-=======
-    cpdef int calculateSymmetryNumber(self) except -1
-
-    cpdef list generateResonanceIsomers(self)
->>>>>>> 7d9ced40
+
+    cpdef list generateResonanceIsomers(self)