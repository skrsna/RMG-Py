#!/usr/bin/env python
# -*- coding: utf-8 -*-

###############################################################################
#                                                                             #
# RMG - Reaction Mechanism Generator                                          #
#                                                                             #
# Copyright (c) 2002-2019 Prof. William H. Green (whgreen@mit.edu),           #
# Prof. Richard H. West (r.west@neu.edu) and the RMG Team (rmg_dev@mit.edu)   #
#                                                                             #
# Permission is hereby granted, free of charge, to any person obtaining a     #
# copy of this software and associated documentation files (the 'Software'),  #
# to deal in the Software without restriction, including without limitation   #
# the rights to use, copy, modify, merge, publish, distribute, sublicense,    #
# and/or sell copies of the Software, and to permit persons to whom the       #
# Software is furnished to do so, subject to the following conditions:        #
#                                                                             #
# The above copyright notice and this permission notice shall be included in  #
# all copies or substantial portions of the Software.                         #
#                                                                             #
# THE SOFTWARE IS PROVIDED 'AS IS', WITHOUT WARRANTY OF ANY KIND, EXPRESS OR  #
# IMPLIED, INCLUDING BUT NOT LIMITED TO THE WARRANTIES OF MERCHANTABILITY,    #
# FITNESS FOR A PARTICULAR PURPOSE AND NONINFRINGEMENT. IN NO EVENT SHALL THE #
# AUTHORS OR COPYRIGHT HOLDERS BE LIABLE FOR ANY CLAIM, DAMAGES OR OTHER      #
# LIABILITY, WHETHER IN AN ACTION OF CONTRACT, TORT OR OTHERWISE, ARISING     #
# FROM, OUT OF OR IN CONNECTION WITH THE SOFTWARE OR THE USE OR OTHER         #
# DEALINGS IN THE SOFTWARE.                                                   #
#                                                                             #
###############################################################################

"""
This module contains unit tests of the rmgpy.molecule.atomtype module.
"""

import unittest

import rmgpy.molecule
from rmgpy.molecule import atomtype, Molecule
from rmgpy.molecule.atomtype import AtomType, getAtomType

################################################################################

class TestAtomType(unittest.TestCase):
    """
    Contains unit tests of the AtomType class.
    """
    
    def setUp(self):
        """
        A function run before each unit test in this class.
        """
        self.atomType = rmgpy.molecule.atomtype.atomTypes['Cd']
        
    def testPickle(self):
        """
        Test that an AtomType object can be successfully pickled and
        unpickled with no loss of information.
        """
        import cPickle
        atomType = cPickle.loads(cPickle.dumps(self.atomType))
        self.assertEqual(self.atomType.label, atomType.label)
        self.assertEqual(len(self.atomType.generic), len(atomType.generic))
        for item1, item2 in zip(self.atomType.generic, atomType.generic):
            self.assertEqual(item1.label, item2.label)
        self.assertEqual(len(self.atomType.specific), len(atomType.specific))
        for item1, item2 in zip(self.atomType.specific, atomType.specific):
            self.assertEqual(item1.label, item2.label)
        self.assertEqual(len(self.atomType.incrementBond), len(atomType.incrementBond))
        for item1, item2 in zip(self.atomType.incrementBond, atomType.incrementBond):
            self.assertEqual(item1.label, item2.label)
        self.assertEqual(len(self.atomType.decrementBond), len(atomType.decrementBond))
        for item1, item2 in zip(self.atomType.decrementBond, atomType.decrementBond):
            self.assertEqual(item1.label, item2.label)
        self.assertEqual(len(self.atomType.formBond), len(atomType.formBond))
        for item1, item2 in zip(self.atomType.formBond, atomType.formBond):
            self.assertEqual(item1.label, item2.label)
        self.assertEqual(len(self.atomType.breakBond), len(atomType.breakBond))
        for item1, item2 in zip(self.atomType.breakBond, atomType.breakBond):
            self.assertEqual(item1.label, item2.label)
        self.assertEqual(len(self.atomType.incrementRadical), len(atomType.incrementRadical))
        for item1, item2 in zip(self.atomType.incrementRadical, atomType.incrementRadical):
            self.assertEqual(item1.label, item2.label)
        self.assertEqual(len(self.atomType.decrementRadical), len(atomType.decrementRadical))
        for item1, item2 in zip(self.atomType.decrementRadical, atomType.decrementRadical):
            self.assertEqual(item1.label, item2.label)
    
    def testOutput(self):
        """
        Test that we can reconstruct an AtomType object from its repr()
        with no loss of information.
        """
        exec('atomType = rmgpy.molecule.atomtype.atomTypes[{0!r}]'.format(
                                    self.atomType.__repr__().split('"')[1]))
        return self.atomType.equivalent(atomType)
    
    def testEquivalent(self):
        """
        Test the AtomType.equivalent() method.
        """
        return self.atomType.equivalent(rmgpy.molecule.atomtype.atomTypes['Cd'])
    
    def testIsSpecficCaseOf(self):
        """
        Test the AtomType.isSpecificCaseOf() method.
        """
        return self.atomType.isSpecificCaseOf(rmgpy.molecule.atomtype.atomTypes['C'])
    
    def testSetActions(self):
        """
        Test the AtomType.setActions() method.
        """
        other = rmgpy.molecule.atomtype.AtomType('Test', generic=['R'], specific=[])
        other.setActions(self.atomType.incrementBond,
                               self.atomType.decrementBond,
                               self.atomType.formBond,
                               self.atomType.breakBond,
                               self.atomType.incrementRadical,
                               self.atomType.decrementRadical,
                               self.atomType.incrementLonePair,
                               self.atomType.decrementLonePair)
        self.assertEqual(self.atomType.incrementBond, other.incrementBond)
        self.assertEqual(self.atomType.decrementBond, other.decrementBond)
        self.assertEqual(self.atomType.formBond, other.formBond)
        self.assertEqual(self.atomType.breakBond, other.breakBond)
        self.assertEqual(self.atomType.incrementRadical, other.incrementRadical)
        self.assertEqual(self.atomType.decrementRadical, other.decrementRadical)

################################################################################

class TestGetAtomType(unittest.TestCase):
    """
    Contains unit tests of the getAtomType() method.
    """
    
    def setUp(self):
        """
        A function run before each unit test in this class.
        """
        self.mol1 = Molecule().fromSMILES('COC(=O)CC=C=CC#C')
        # self.mol2 = Molecule().fromSMILES('c1ccccc1')
        ## the fromSMILES method currently Kekulizes, so to test Benzene we use fromAdjacencyList
        self.mol2 = Molecule().fromAdjacencyList('''1  C u0 p0 {2,B} {6,B} {7,S}
                                                    2  C u0 p0 {1,B} {3,B} {8,S}
                                                    3  C u0 p0 {2,B} {4,B} {9,S}
                                                    4  C u0 p0 {3,B} {5,B} {10,S}
                                                    5  C u0 p0 {4,B} {6,B} {11,S}
                                                    6  C u0 p0 {1,B} {5,B} {12,S}
                                                    7  H u0 p0 {1,S}
                                                    8  H u0 p0 {2,S}
                                                    9  H u0 p0 {3,S}
                                                    10 H u0 p0 {4,S}
                                                    11 H u0 p0 {5,S}
                                                    12 H u0 p0 {6,S}''')
        self.mol3 = Molecule().fromSMILES('[H]')
        self.mol4 = Molecule().fromSMILES(
                                'O=[Si][Si][Si]=[Si]=[Si][Si]#[Si]SS=S')
        self.mol5 = Molecule().fromAdjacencyList('''1 H u0 p0 {3,S}
                                                    2 H u0 p0 {3,S}
                                                    3 N u0 p0 c+1 {1,S} {2,S} {4,D}
                                                    4 N u0 p2 c-1 {3,D}''')
        self.mol6 = Molecule().fromSMILES('[Ar]')
        self.mol7 = Molecule().fromSMILES('[He]')
        self.mol8 = Molecule().fromSMILES('[Ne]')
        self.mol9 = Molecule().fromAdjacencyList('''1 N u0 p1 {2,S} {3,S} {4,S}
                                                    2 H u0 p0 {1,S}
                                                    3 H u0 p0 {1,S}
                                                    4 H u0 p0 {1,S}''')
        
        self.mol10 = Molecule().fromAdjacencyList('''1 N u1 p1 {2,S} {3,S}
                                                     2 H u0 p0 {1,S}
                                                     3 H u0 p0 {1,S}''')
        
        self.mol11 = Molecule().fromAdjacencyList('''1 N u2 p1 {2,S}
                                                     2 H u0 p0 {1,S}''')
        
        self.mol12 = Molecule().fromAdjacencyList('''1 N u0 p1 {2,T}
                                                     2 C u1 p0 {1,T}''')
        
        self.mol14 = Molecule().fromAdjacencyList('''1 N u0 p2 c-1 {2,D}
                                                     2 N u0 p0 c+1 {1,D} {3,D}
                                                     3 O u0 p2 {2,D}''')
        
        self.mol15 = Molecule().fromAdjacencyList('''1 N u0 p1 c0 {2,T}
                                                     2 N u0 p0 c+1 {1,T} {3,S}
                                                     3 O u0 p3 c-1 {2,S}''')
        
        self.mol16 = Molecule().fromAdjacencyList('''1 N u0 p1 {2,D} {3,S}
                                                     2 O u0 p2 {1,D}
                                                     3 O u1 p2 {1,S}''')
        
        self.mol17 = Molecule().fromAdjacencyList('''1 N u1 p1 {2,D}
                                                     2 O u0 p2 {1,D}''')
        
        self.mol18 = Molecule().fromAdjacencyList('''1  N u0 p0 c+1 {2,B} {6,B} {7,S}
                                                     2  C u0 p0 {1,B} {3,B} {8,S}
                                                     3  C u0 p0 {2,B} {4,B} {9,S}
                                                     4  C u0 p0 {3,B} {5,B} {10,S}
                                                     5  C u0 p0 {4,B} {6,B} {11,S}
                                                     6  N u0 p1 {1,B} {5,B}
                                                     7  O u0 p3 c-1 {1,S}
                                                     8  H u0 p0 {2,S}
                                                     9  H u0 p0 {3,S}
                                                     10 H u0 p0 {4,S}
                                                     11 H u0 p0 {5,S}''')

        self.mol19 = Molecule().fromSMILES('C=S')

        self.mol20 = Molecule().fromSMILES('[C-]#[O+]')

        self.mol21 = Molecule().fromAdjacencyList('''1 S u0 p3 c-1 {2,S}
                                                     2 S u0 p2 c+1 {1,S}''')

        self.mol22 = Molecule().fromAdjacencyList('''1 S u0 p3 c0''')

        self.mol23 = Molecule().fromAdjacencyList('''1 S u0 p2 c0 {2,S} {5,S}
                                                     2 S u0 p1 c+1 {1,S} {3,S} {4,S}
                                                     3 C u0 p0 c0 {2,S} {6,S} {7,S} {8,S}
                                                     4 O u0 p3 c-1 {2,S}
                                                     5 H u0 p0 c0 {1,S}
                                                     6 H u0 p0 c0 {3,S}
                                                     7 H u0 p0 c0 {3,S}
                                                     8 H u0 p0 c0 {3,S}''')

        self.mol24 = Molecule().fromAdjacencyList('''1 C u0 p0 c0 {2,D} {4,S} {5,S}
                                                     2 S u0 p2 c-1 {1,D} {3,S}
                                                     3 O u0 p2 c+1 {2,S}
                                                     4 H u0 p0 c0 {1,S}
                                                     5 H u0 p0 c0 {1,S}''')

        self.mol25 = Molecule().fromAdjacencyList('''1 S u0 p1 c0 {2,S} {5,S} {7,S} {8,S}
                                                     2 O u0 p2 c0 {1,S} {3,S}
                                                     3 S u0 p1 c0 {2,S} {4,S} {9,D}
                                                     4 O u0 p2 c0 {3,S} {6,S}
                                                     5 H u0 p0 c0 {1,S}
                                                     6 H u0 p0 c0 {4,S}
                                                     7 H u0 p0 c0 {1,S}
                                                     8 H u0 p0 c0 {1,S}
                                                     9 O u0 p2 c0 {3,D}''')

        self.mol26 = Molecule().fromAdjacencyList('''1 O u0 p3 c-1 {2,S}
                                                     2 S u0 p1 c+1 {1,S} {3,D}
                                                     3 O u0 p2 c0 {2,D}''')

        #self.mol27 = Molecule().fromAdjacencyList('''1 S u0 p1 c0 {2,B} {5,B}
        #                                             2 C u0 p0 c0 {1,B} {3,B} {6,S}
        #                                             3 C u0 p0 c0 {2,B} {4,B} {7,S}
        #                                             4 C u0 p0 c0 {3,B} {5,B} {8,S}
        #                                             5 C u0 p0 c0 {1,B} {4,B} {9,S}
        #                                             6 H u0 p0 c0 {2,S}
        #                                             7 H u0 p0 c0 {3,S}
        #                                             8 H u0 p0 c0 {4,S}
        #                                             9 H u0 p0 c0 {5,S}''')

        self.mol28 = Molecule().fromAdjacencyList('''1  O u0 p2 c0 {2,D}
                                                     2  S u0 p1 c0 {1,D} {3,D}
                                                     3  C u0 p0 c0 {2,D} {4,S} {7,S}
                                                     4  C u0 p0 c0 {3,S} {5,T}
                                                     5  S u0 p1 c0 {4,T} {6,S}
                                                     6  S u0 p0 c0 {5,S} {8,S} {9,S} {10,S} {11,S} {12,S}
                                                     7  H u0 p0 c0 {3,S}
                                                     8  H u0 p0 c0 {6,S}
                                                     9  H u0 p0 c0 {6,S}
                                                     10 H u0 p0 c0 {6,S}
                                                     11 H u0 p0 c0 {6,S}
                                                     12 H u0 p0 c0 {6,S}''')

        self.mol29 = Molecule().fromAdjacencyList('''1 C u0 p1 c-1 {2,T}
                                                     2 S u0 p1 c+1 {1,T}''')

        self.mol30 = Molecule().fromAdjacencyList('''1 S u0 p0 c0 {2,D} {3,S} {4,S} {5,S} {6,S}
                                                     2 O u0 p2 c0 {1,D}
                                                     3 H u0 p0 c0 {1,S}
                                                     4 H u0 p0 c0 {1,S}
                                                     5 H u0 p0 c0 {1,S}
                                                     6 H u0 p0 c0 {1,S}''')

        self.mol31 = Molecule().fromAdjacencyList('''1 S u0 p0 c+1 {2,S} {3,D} {4,D}
                                                     2 O u0 p3 c-1 {1,S}
                                                     3 O u0 p2 c0 {1,D}
                                                     4 O u0 p2 c0 {1,D}''')

        self.mol32 = Molecule().fromAdjacencyList('''1 O u0 p2 c0 {2,D}
                                                     2 S u0 p0 c0 {1,D} {3,D} {4,S} {5,S}
                                                     3 O u0 p2 c0 {2,D}
                                                     4 O u0 p2 c0 {2,S} {6,S}
                                                     5 O u0 p2 c0 {2,S} {7,S}
                                                     6 H u0 p0 c0 {4,S}
                                                     7 H u0 p0 c0 {5,S}''')

        self.mol33 = Molecule().fromAdjacencyList('''1 O u0 p3 c-1 {2,S}
                                                     2 S u0 p0 c+1 {1,S} {3,D} {4,D}
                                                     3 O u0 p2 c0 {2,D}
                                                     4 O u0 p2 c0 {2,D}''')

        self.mol34 = Molecule().fromAdjacencyList('''1 O u0 p2 c0 {2,D}
                                                     2 S u0 p0 c0 {1,D} {3,D} {4,D}
                                                     3 O u0 p2 c0 {2,D}
                                                     4 O u0 p2 c0 {2,D}''')

        self.mol35 = Molecule().fromAdjacencyList('''1 S u0 p0 c0 {2,T} {3,S} {4,S} {5,S}
                                                     2 N u0 p1 c0 {1,T}
                                                     3 H u0 p0 c0 {1,S}
                                                     4 H u0 p0 c0 {1,S}
                                                     5 H u0 p0 c0 {1,S}''')

        self.mol36 = Molecule().fromAdjacencyList('''1 S u0 p0 c0 {2,T} {3,D} {4,S}
                                                     2 N u0 p1 c0 {1,T}
                                                     3 O u0 p2 c0 {1,D}
                                                     4 H u0 p0 c0 {1,S}''')

        self.mol37 = Molecule().fromAdjacencyList('''1 N u0 p1 c0 {2,T}
                                                     2 S u0 p0 c0 {1,T} {3,T}
                                                     3 N u0 p1 c0 {2,T}''')

        self.mol38 = Molecule().fromSMILES('O=S=O')

        self.mol39 = Molecule().fromAdjacencyList('''1 N u0 p2 c-1 {2,S} {3,S}
                                                     2 H u0 p0 c0 {1,S}
                                                     3 N u0 p0 c+1 {1,S} {4,T}
                                                     4 C u0 p0 c0 {3,T} {5,S}
                                                     5 H u0 p0 c0 {4,S}''')

        self.mol40 = Molecule().fromAdjacencyList('''1 N u0 p0 c+1 {2,S} {3,T}
                                                     2 H u0 p0 c0 {1,S}
                                                     3 N u0 p0 c+1 {1,T} {4,S}
                                                     4 N u0 p3 c-2 {3,S}''')


        self.mol41 = Molecule().fromAdjacencyList('''1 N u0 p2 c0 {2,S}
                                                     2 H u0 p0 c0 {1,S}''')


        self.mol42 = Molecule().fromAdjacencyList('''1 N u0 p1 c0 {2,T}
                                                     2 N u0 p0 c+1 {1,T} {3,S}
                                                     3 S u0 p2 c-1 {2,S} {4,S} {5,S}
                                                     4 O u1 p2 c0 {3,S}
                                                     5 O u1 p2 c0 {3,S}''')

        self.mol43 = Molecule().fromAdjacencyList('''1 C u0 p1 c-1 {2,D} {3,S}
                                                     2 S u1 p0 c+1 {1,D} {4,S} {5,S}
                                                     3 H u0 p0 c0 {1,S}
                                                     4 H u0 p0 c0 {2,S}
                                                     5 H u0 p0 c0 {2,S}''')

        self.mol44 = Molecule().fromAdjacencyList('''1 O u0 p3 c0''')

        self.mol45 = Molecule().fromAdjacencyList('''1 O u0 p2 c0 {2,S} {5,S}
                                                     2 N u0 p0 c+1 {1,S} {3,S} {4,D}
                                                     3 O u0 p3 c-1 {2,S}
                                                     4 O u0 p2 c0 {2,D}
                                                     5 H u0 p0 c0 {1,S}''')

        self.mol49 = Molecule().fromAdjacencyList('''1 O u0 p3 c-1 {2,S}
                                                     2 O u0 p1 c+1 {1,S} {3,S} {4,S}
                                                     3 H u0 p0 c0 {2,S}
                                                     4 S u0 p2 c0 {2,S} {5,S}
                                                     5 H u0 p0 c0 {4,S}''')

        self.mol50 = Molecule().fromAdjacencyList('''1 O u0 p3 c-1 {2,S}
                                                     2 O u0 p1 c+1 {1,S} {3,D}
                                                     3 C u0 p0 c0 {2,D} {4,S} {5,S}
                                                     4 H u0 p0 c0 {3,S}
                                                     5 H u0 p0 c0 {3,S}''')

        self.mol51 = Molecule().fromAdjacencyList('''1 O u0 p2 c0 {2,S} {7,S}
                                                     2 S u0 p0 c+1 {1,S} {3,S} {4,S} {5,S} {6,S}
                                                     3 H u0 p0 c0 {2,S}
                                                     4 H u0 p0 c0 {2,S}
                                                     5 H u0 p0 c0 {2,S}
                                                     6 O u0 p3 c-1 {2,S}
                                                     7 H u0 p0 c0 {1,S}''')

        self.mol52 = Molecule().fromAdjacencyList('''1  C u0 p0 c0 {2,D} {6,S} {8,S}
                                                     2  C u0 p0 c0 {1,D} {3,S} {9,S}
                                                     3  C u0 p0 c0 {2,S} {4,S} {10,S} {11,S}
                                                     4  C u0 p0 c0 {3,S} {5,S} {6,S} {12,S}
                                                     5  O u0 p3 c-1 {4,S}
                                                     6  C u0 p0 c+1 {1,S} {4,S} {7,S}
                                                     7  H u0 p0 c0 {6,S}
                                                     8  H u0 p0 c0 {1,S}
                                                     9  H u0 p0 c0 {2,S}
                                                     10 H u0 p0 c0 {3,S}
                                                     11 H u0 p0 c0 {3,S}
                                                     12 H u0 p0 c0 {4,S}''')

        self.mol53 = Molecule().fromAdjacencyList('''1 N u0 p0 c-1 {2,D} {3,D} {4,D}
                                                     2 C u0 p0 c0 {1,D} {5,S} {6,S}
                                                     3 C u0 p0 c0 {1,D} {7,S} {8,S}
                                                     4 N u0 p0 c+1 {1,D} {9,S} {10,S}
                                                     5 H u0 p0 c0 {2,S}
                                                     6 H u0 p0 c0 {2,S}
                                                     7 H u0 p0 c0 {3,S}
                                                     8 H u0 p0 c0 {3,S}
                                                     9 H u0 p0 c0 {4,S}
                                                     10 H u0 p0 c0 {4,S}''')

        self.mol54 = Molecule().fromAdjacencyList('''1 C u0 p0 c+1 {2,S} {3,D}
                                                     2 H u0 p0 c0 {1,S}
                                                     3 C u0 p0 c0 {1,D} {4,D}
                                                     4 C u0 p1 c-1 {3,D} {5,S}
                                                     5 H u0 p0 c0 {4,S}''')

        self.mol55 = Molecule().fromAdjacencyList('''1  C u0 p0 c0 {2,B} {10,B} {11,S}
                                                     2  C u0 p0 c0 {1,B} {3,B} {12,S}
                                                     3  C u0 p0 c0 {2,B} {4,B} {13,S}
                                                     4  C u0 p0 c0 {3,B} {5,B} {9,B}
                                                     5  C u0 p0 c0 {4,B} {6,B} {14,S}
                                                     6  C u0 p0 c0 {5,B} {7,B} {15,S}
                                                     7  C u0 p0 c0 {6,B} {8,B} {16,S}
                                                     8  C u0 p0 c0 {7,B} {9,B} {17,S}
                                                     9  C u0 p0 c0 {4,B} {8,B} {10,B}
                                                     10 C u0 p0 c0 {1,B} {9,B} {18,S}
                                                     11 H u0 p0 c0 {1,S}
                                                     12 H u0 p0 c0 {2,S}
                                                     13 H u0 p0 c0 {3,S}
                                                     14 H u0 p0 c0 {5,S}
                                                     15 H u0 p0 c0 {6,S}
                                                     16 H u0 p0 c0 {7,S}
                                                     17 H u0 p0 c0 {8,S}
                                                     18 H u0 p0 c0 {10,S}''')

        self.mol56 = Molecule().fromAdjacencyList('''1 C u0 p1 c0 {2,S} {3,S}
                                                     2 H u0 p0 c0 {1,S}
                                                     3 H u0 p0 c0 {1,S}''')

        self.mol57 = Molecule().fromAdjacencyList('''1 C u0 p1 c-1 {2,S} {3,S} {4,S}
                                                     2 H u0 p0 c0 {1,S}
                                                     3 H u0 p0 c0 {1,S}
                                                     4 N u0 p0 c+1 {1,S} {5,T}
                                                     5 N u0 p1 c0 {4,T}''')

        self.mol58 = Molecule().fromAdjacencyList('''1 C u0 p1 c0 {2,D}
                                                     2 C u0 p0 c0 {1,D} {3,S} {4,S}
                                                     3 H u0 p0 c0 {2,S}
                                                     4 H u0 p0 c0 {2,S}''')

        self.mol59 = Molecule().fromAdjacencyList('''1 C u0 p1 c-1 {2,S} {3,D}
                                                     2 H u0 p0 c0 {1,S}
                                                     3 N u0 p0 c+1 {1,D} {4,D}
                                                     4 O u0 p2 c0 {3,D}''')

        self.mol60 = Molecule().fromAdjacencyList('''1 C u0 p0 c0 {2,D} {3,D}
                                                     2 C u0 p0 c+1 {1,D} {4,S}
                                                     3 C u0 p1 c-1 {1,D} {5,S}
                                                     4 H u0 p0 c0 {2,S}
                                                     5 H u0 p0 c0 {3,S}''')

        self.mol64 = Molecule().fromAdjacencyList('''1 N u0 p1 c0 {2,D} {4,S}
                                                     2 N u0 p0 c+1 {1,D} {3,D}
                                                     3 N u0 p2 c-1 {2,D}
                                                     4 H u0 p0 c0 {1,S}''')

        self.mol69 = Molecule().fromAdjacencyList('''1 N u0 p0 c+1 {2,T} {3,S}
                                                     2 S u0 p2 c-1 {1,T}
                                                     3 H u0 p0 c0 {1,S}''')

        self.mol70 = Molecule().fromAdjacencyList('''1 S u0 p0 c+1 {2,D} {3,T}
                                                     2 N u0 p2 c-1 {1,D}
                                                     3 N u0 p1 c0 {1,T}''')

        #self.mol71 = Molecule().fromAdjacencyList('''1 O u0 p1 c0 {2,B} {5,B}
        #                                             2 C u0 p0 c0 {1,B} {3,B} {6,S}
        #                                             3 C u0 p0 c0 {2,B} {4,B} {7,S}
        #                                             4 C u0 p0 c0 {3,B} {5,B} {8,S}
        #                                             5 C u0 p0 c0 {1,B} {4,B} {9,S}
        #                                             6 H u0 p0 c0 {2,S}
        #                                             7 H u0 p0 c0 {3,S}
        #                                             8 H u0 p0 c0 {4,S}
        #                                             9 H u0 p0 c0 {5,S}''')

        #self.mol72 = Molecule().fromAdjacencyList('''1  N u0 p0 c0 {2,B} {6,B} {7,D}
        #                                             2  C u0 p0 {1,B} {3,B} {8,S}
        #                                             3  C u0 p0 {2,B} {4,B} {9,S}
        #                                             4  C u0 p0 {3,B} {5,B} {10,S}
        #                                             5  C u0 p0 {4,B} {6,B} {11,S}
        #                                             6  N u0 p1 {1,B} {5,B}
        #                                             7  O u0 p2 c0 {1,D}
        #                                             8  H u0 p0 {2,S}
        #                                             9  H u0 p0 {3,S}
        #                                             10 H u0 p0 {4,S}
        #                                             11 H u0 p0 {5,S}''')

        self.mol73 = Molecule().fromAdjacencyList('''1 H  u0 p0 c0 {2,S}
                                                     2 Cl u0 p3 c0 {1,S}''')

        self.mol74 = Molecule().fromAdjacencyList('''1 H  u0 p0 c0 {2,S}
                                                     2 I  u0 p3 c0 {1,S}''')

<<<<<<< HEAD
        self.mol75 = Molecule().fromAdjacencyList('''1  H u0 p0 {2,S}
                                                     2  X u0 {1,S}''')
        self.mol76 = Molecule().fromAdjacencyList('''1 X u0 p0''')
        
    
=======
        self.mol75 = Molecule().fromAdjacencyList('''1 H  u0 p0 c0 {2,S}
                                                     2 F  u0 p3 c0 {1,S}''')

>>>>>>> 87ed3a50
    def atomType(self, mol, atomID):
        atom = mol.atoms[atomID]
        type = getAtomType(atom, mol.getBonds(atom))
        if type is None:
            return type
        else:
            return type.label

    def testHydrogenType(self):
        """
        Test that getAtomType() returns the hydrogen atom type.
        """
        self.assertEqual(self.atomType(self.mol3, 0), 'H')
        
    def testCarbonTypes(self):
        """
        Test that getAtomType() returns appropriate carbon atom types.
        """
        self.assertEqual(self.atomType(self.mol1, 0), 'Cs')
        self.assertEqual(self.atomType(self.mol52, 5), 'Csc')
        self.assertEqual(self.atomType(self.mol1, 5), 'Cd')
        self.assertEqual(self.atomType(self.mol60, 1), 'Cdc')
        self.assertEqual(self.atomType(self.mol1, 2), 'CO')
        self.assertEqual(self.atomType(self.mol19, 0), 'CS')
        self.assertEqual(self.atomType(self.mol1, 6), 'Cdd')
        self.assertEqual(self.atomType(self.mol1, 9), 'Ct')
        self.assertEqual(self.atomType(self.mol2, 0), 'Cb')
        self.assertEqual(self.atomType(self.mol55, 3), 'Cbf')
        self.assertEqual(self.atomType(self.mol56, 0), 'C2s')
        self.assertEqual(self.atomType(self.mol57, 0), 'C2sc')
        self.assertEqual(self.atomType(self.mol58, 0), 'C2d')
        self.assertEqual(self.atomType(self.mol59, 0), 'C2dc')
        self.assertEqual(self.atomType(self.mol60, 2), 'C2dc')
        self.assertEqual(self.atomType(self.mol20, 0), 'C2tc')
        self.assertEqual(self.atomType(self.mol29, 0), 'C2tc')  # todo: add in a ciq unit test?
    
    def testNitrogenTypes(self):
        """
        Test that getAtomType() returns appropriate nitrogen atom types.
        """
        self.assertEqual(self.atomType(self.mol40, 3), 'N0sc')
        self.assertEqual(self.atomType(self.mol41, 0), 'N1s')
        self.assertEqual(self.atomType(self.mol39, 0), 'N1sc')
        self.assertEqual(self.atomType(self.mol5, 3), 'N1dc')
        self.assertEqual(self.atomType(self.mol9, 0), 'N3s')
        self.assertEqual(self.atomType(self.mol10, 0), 'N3s')
        self.assertEqual(self.atomType(self.mol11, 0), 'N3s')
        self.assertEqual(self.atomType(self.mol16, 0), 'N3d')
        self.assertEqual(self.atomType(self.mol17, 0), 'N3d')
        self.assertEqual(self.atomType(self.mol12, 0), 'N3t')
        self.assertEqual(self.atomType(self.mol18, 5), 'N3b')
        self.assertEqual(self.atomType(self.mol5, 2), 'N5dc')
        self.assertEqual(self.atomType(self.mol64, 1), 'N5ddc')
        self.assertEqual(self.atomType(self.mol53, 0), 'N5dddc')
        self.assertEqual(self.atomType(self.mol15, 1), 'N5tc')
        self.assertEqual(self.atomType(self.mol39, 2), 'N5tc')
        self.assertEqual(self.atomType(self.mol18, 0), 'N5b')
        # self.assertEqual(self.atomType(self.mol72, 0), 'N5bd')  # aromatic nitrogen currently doesn't work well in RMG. See RMG-Py #982
        
    def testOxygenTypes(self):
        """
        Test that getAtomType() returns appropriate oxygen atom types.
        """
        self.assertEqual(self.atomType(self.mol44, 0), 'Oa')
        self.assertEqual(self.atomType(self.mol45, 2), 'O0sc')
        self.assertEqual(self.atomType(self.mol49, 0), 'O0sc')
        self.assertEqual(self.atomType(self.mol1, 1),  'O2s')
        self.assertEqual(self.atomType(self.mol24, 2), 'O2sc')
        self.assertEqual(self.atomType(self.mol1, 3),  'O2d')
        self.assertEqual(self.atomType(self.mol49, 1), 'O4sc')
        self.assertEqual(self.atomType(self.mol50, 1), 'O4dc')
        self.assertEqual(self.atomType(self.mol20, 1), 'O4tc')
        # self.assertEqual(self.atomType(self.mol71, 0), 'O4b')  # aromatic oxygen currently doesn't work well in RMG. See RMG-Py #982
    
    def testSiliconTypes(self):
        """
        Test that getAtomType() returns appropriate silicon atom types.
        """
        self.assertEqual(self.atomType(self.mol4, 2), 'Sis')
        self.assertEqual(self.atomType(self.mol4, 1), 'SiO')
        self.assertEqual(self.atomType(self.mol4, 5), 'Sid')
        self.assertEqual(self.atomType(self.mol4, 4), 'Sidd')
        self.assertEqual(self.atomType(self.mol4, 7), 'Sit')  #todo: add in Siq unit test?
    
    def testSulfurTypes(self):
        """
        Test that getAtomType() returns appropriate sulfur atom types.
        """
        self.assertEqual(self.atomType(self.mol22, 0), 'Sa')
        self.assertEqual(self.atomType(self.mol21, 0), 'S0sc')
        self.assertEqual(self.atomType(self.mol23, 0), 'S2s')
        self.assertEqual(self.atomType(self.mol21, 1), 'S2sc')
        self.assertEqual(self.atomType(self.mol42, 2), 'S2sc')
        self.assertEqual(self.atomType(self.mol19, 1), 'S2d')
        self.assertEqual(self.atomType(self.mol24, 1), 'S2dc')
        self.assertEqual(self.atomType(self.mol69, 1), 'S2tc')
        self.assertEqual(self.atomType(self.mol25, 0), 'S4s')
        self.assertEqual(self.atomType(self.mol23, 1), 'S4sc')
        self.assertEqual(self.atomType(self.mol25, 2), 'S4d')
        self.assertEqual(self.atomType(self.mol28, 1), 'S4dd')
        self.assertEqual(self.atomType(self.mol38, 1), 'S4dd')
        self.assertEqual(self.atomType(self.mol26, 1), 'S4dc')
        # self.assertEqual(self.atomType(self.mol27, 0), 'S4b')  # aromatic sulfur currently doesn't work well in RMG. See RMG-Py #982
        self.assertEqual(self.atomType(self.mol28, 4), 'S4t')
        self.assertEqual(self.atomType(self.mol29, 1), 'S4tdc')
        self.assertEqual(self.atomType(self.mol28, 5), 'S6s')
        self.assertEqual(self.atomType(self.mol51, 1), 'S6sc')
        self.assertEqual(self.atomType(self.mol30, 0), 'S6d')
        self.assertEqual(self.atomType(self.mol32, 1), 'S6dd')
        self.assertEqual(self.atomType(self.mol34, 1), 'S6ddd')
        self.assertEqual(self.atomType(self.mol43, 1), 'S6dc')
        self.assertEqual(self.atomType(self.mol31, 0), 'S6dc')
        self.assertEqual(self.atomType(self.mol33, 1), 'S6dc')
        self.assertEqual(self.atomType(self.mol35, 0), 'S6t')
        self.assertEqual(self.atomType(self.mol36, 0), 'S6td')
        self.assertEqual(self.atomType(self.mol37, 1), 'S6tt')
        self.assertEqual(self.atomType(self.mol70, 0), 'S6tdc')

    def testChlorineTypes(self):
        """
        Test that getAtomType() returns appropriate chlorine atom types.
        """
        self.assertEqual(self.atomType(self.mol73, 1), 'Cl1s')

    def testIodineTypes(self):
        """
        Test that getAtomType() returns appropriate iodine atom types.
        """
        self.assertEqual(self.atomType(self.mol74, 1), 'I1s')

    def testFluorineTypes(self):
        """
        Test that getAtomType() returns appropriate fluorine atom types.
        """
        self.assertEqual(self.atomType(self.mol75, 1), 'F1s')

    def testOtherTypes(self):
        """
        Test that getAtomType() returns appropriate types for other misc inerts.
        """
        self.assertEqual(self.atomType(self.mol6, 0), 'Ar')
        self.assertEqual(self.atomType(self.mol7, 0), 'He')
        self.assertEqual(self.atomType(self.mol8, 0), 'Ne')

    def testSurfaceBoundAtomType(self):
        """
        Test that getAtomType() works for occupied surface sites.
        """
        self.assertEqual(self.atomType(self.mol75, 1), 'Xo')

    def testSurfaceSiteAtomType(self):
        """
        Test that getAtomType() works for vacant surface sites.
        """
        self.assertEqual(self.atomType(self.mol76, 0), 'Xv')

################################################################################

if __name__ == '__main__':
    unittest.main(testRunner=unittest.TextTestRunner(verbosity=2))<|MERGE_RESOLUTION|>--- conflicted
+++ resolved
@@ -486,17 +486,14 @@
         self.mol74 = Molecule().fromAdjacencyList('''1 H  u0 p0 c0 {2,S}
                                                      2 I  u0 p3 c0 {1,S}''')
 
-<<<<<<< HEAD
-        self.mol75 = Molecule().fromAdjacencyList('''1  H u0 p0 {2,S}
-                                                     2  X u0 {1,S}''')
-        self.mol76 = Molecule().fromAdjacencyList('''1 X u0 p0''')
-        
-    
-=======
         self.mol75 = Molecule().fromAdjacencyList('''1 H  u0 p0 c0 {2,S}
                                                      2 F  u0 p3 c0 {1,S}''')
 
->>>>>>> 87ed3a50
+        self.mol76 = Molecule().fromAdjacencyList('''1  H u0 p0 {2,S}
+                                                     2  X u0 {1,S}''')
+
+        self.mol77 = Molecule().fromAdjacencyList('''1 X u0 p0''')
+
     def atomType(self, mol, atomID):
         atom = mol.atoms[atomID]
         type = getAtomType(atom, mol.getBonds(atom))
@@ -645,13 +642,13 @@
         """
         Test that getAtomType() works for occupied surface sites.
         """
-        self.assertEqual(self.atomType(self.mol75, 1), 'Xo')
+        self.assertEqual(self.atomType(self.mol76, 1), 'Xo')
 
     def testSurfaceSiteAtomType(self):
         """
         Test that getAtomType() works for vacant surface sites.
         """
-        self.assertEqual(self.atomType(self.mol76, 0), 'Xv')
+        self.assertEqual(self.atomType(self.mol77, 0), 'Xv')
 
 ################################################################################
 
