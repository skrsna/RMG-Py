--- conflicted
+++ resolved
@@ -496,11 +496,7 @@
         for reactant in self.reactants:
             try:
                 dGrxn -= reactant.getFreeEnergy(T)
-<<<<<<< HEAD
-            except Exception as e:
-=======
             except Exception:
->>>>>>> 7c023a4a
                 logging.error("Problem with reactant {!r} in reaction {!s}".format(reactant, self))
                 raise
         for product in self.products:
@@ -602,7 +598,6 @@
                 self.k_effective_cache[T] = k
             return k
         else:
-<<<<<<< HEAD
             return  self.kinetics.getRateCoefficient(T, P)
     
     def getSurfaceRateCoefficient(self, T, surfaceSiteDensity):
@@ -690,9 +685,6 @@
 
         # Return rate
         return rateConstant * (forward - reverse / equilibriumConstant)
-=======
-            return self.kinetics.getRateCoefficient(T, P)
->>>>>>> 7c023a4a
 
     def fixDiffusionLimitedA(self, T):
         """
@@ -727,26 +719,11 @@
         If `forcePositive` is True, then all reactions
         are forced to have a non-negative barrier.
         """
-<<<<<<< HEAD
         cython.declare(H0=cython.double, H298=cython.double, Ea=cython.double, kineticsType=type)
-        H298 = self.getEnthalpyOfReaction(298)
-        H0 = sum([spec.thermo.E0.value_si for spec in self.products]) - sum([spec.thermo.E0.value_si for spec in self.reactants])
-        if isinstance(self.kinetics, (ArrheniusEP, SurfaceArrheniusBEP, StickingCoefficientBEP)):
-            Ea = self.kinetics.E0.value_si # temporarily using Ea to store the intrinsic barrier height E0
-            self.kinetics = self.kinetics.toArrhenius(H298)
-
-            if Ea > 0 and self.kinetics.Ea.value_si < 0:
-                self.kinetics.comment += "\nEa raised from {0:.1f} to 0 kJ/mol.".format(self.kinetics.Ea.value_si/1000)
-                logging.info("For reaction {1!s} Ea raised from {0:.1f} to 0 kJ/mol.".format(self.kinetics.Ea.value_si/1000, self))
-                self.kinetics.Ea.value_si = 0
-        if isinstance(self.kinetics, (Arrhenius, StickingCoefficient)):  # SurfaceArrhenius is a subclass of Arrhenius
-=======
-        cython.declare(H0=cython.double, H298=cython.double, Ea=cython.double)
-
         H298 = self.getEnthalpyOfReaction(298)
         H0 = sum([spec.getThermoData().E0.value_si for spec in self.products]) \
             - sum([spec.getThermoData().E0.value_si for spec in self.reactants])
-        if isinstance(self.kinetics, ArrheniusEP):
+        if isinstance(self.kinetics, (ArrheniusEP, SurfaceArrheniusBEP, StickingCoefficientBEP)):
             Ea = self.kinetics.E0.value_si # temporarily using Ea to store the intrinsic barrier height E0
             self.kinetics = self.kinetics.toArrhenius(H298)
             if self.kinetics.Ea.value_si < 0.0 and self.kinetics.Ea.value_si < Ea:
@@ -755,24 +732,16 @@
                 self.kinetics.comment += "\nEa raised from {0:.1f} to {1:.1f} kJ/mol.".format(self.kinetics.Ea.value_si/1000., Ea/1000.)
                 logging.info("For reaction {0!s} Ea raised from {1:.1f} to {2:.1f} kJ/mol.".format(self, self.kinetics.Ea.value_si/1000., Ea/1000.))
                 self.kinetics.Ea.value_si = Ea
-        if isinstance(self.kinetics, Arrhenius):
->>>>>>> 7c023a4a
+        if isinstance(self.kinetics, (Arrhenius, StickingCoefficient)):  # SurfaceArrhenius is a subclass of Arrhenius
             Ea = self.kinetics.Ea.value_si
             if H0 >= 0 and Ea < H0:
                 self.kinetics.Ea.value_si = H0
-<<<<<<< HEAD
-                self.kinetics.comment += "\nEa raised from {0:.1f} to {1:.1f} kJ/mol to match endothermicity of reaction.".format(Ea/1000,H0/1000)
-                logging.info("For reaction {2!s}, Ea raised from {0:.1f} to {1:.1f} kJ/mol to match endothermicity of reaction.".format(Ea/1000, H0/1000, self))
-        if forcePositive and isinstance(self.kinetics, (Arrhenius, StickingCoefficient)) and self.kinetics.Ea.value_si < 0:
-            self.kinetics.comment += "\nEa raised from {0:.1f} to 0 kJ/mol.".format(self.kinetics.Ea.value_si/1000)
-            logging.info("For reaction {1!s} Ea raised from {0:.1f} to 0 kJ/mol.".format(self.kinetics.Ea.value_si/1000, self))
-=======
                 self.kinetics.comment += "\nEa raised from {0:.1f} to {1:.1f} kJ/mol to match endothermicity of reaction.".format(Ea/1000.,H0/1000.)
                 logging.info("For reaction {2!s}, Ea raised from {0:.1f} to {1:.1f} kJ/mol to match endothermicity of reaction.".format(Ea/1000., H0/1000., self))
-        if forcePositive and isinstance(self.kinetics, Arrhenius) and self.kinetics.Ea.value_si < 0:
+        if forcePositive and isinstance(self.kinetics, (Arrhenius, StickingCoefficient)) and self.kinetics.Ea.value_si < 0:
             self.kinetics.comment += "\nEa raised from {0:.1f} to 0 kJ/mol.".format(self.kinetics.Ea.value_si/1000.)
             logging.info("For reaction {1!s} Ea raised from {0:.1f} to 0 kJ/mol.".format(self.kinetics.Ea.value_si/1000., self))
->>>>>>> 7c023a4a
+
             self.kinetics.Ea.value_si = 0
 
 
@@ -1181,147 +1150,6 @@
         
         return other
 
-<<<<<<< HEAD
-                
-################################################################################
-
-
-class ReactionModel:
-    """
-    A chemical reaction model, composed of a list of species and a list of
-    reactions involving those species. The attributes are:
-
-    =============== =========== ================================================
-    Attribute       Type        Description
-    =============== =========== ================================================
-    `species`       ``list``    The species involved in the reaction model
-    `reactions`     ``list``    The reactions comprising the reaction model
-    =============== =========== ================================================
-
-    """
-
-    def __init__(self, species=None, reactions=None):
-        self.species = species or []
-        self.reactions = reactions or []
-    
-    def __reduce__(self):
-        """
-        A helper function used when pickling an object.
-        """
-        return (ReactionModel, (self.species, self.reactions))
-
-    def generateStoichiometryMatrix(self):
-        """
-        Generate the stoichiometry matrix corresponding to the current
-        reaction system. The stoichiometry matrix is defined such that the
-        rows correspond to the `index` attribute of each species object, while
-        the columns correspond to the `index` attribute of each reaction object.
-        """
-        cython.declare(rxn=Reaction, spec=Species, i=cython.int, j=cython.int, nu=cython.int)
-        from scipy import sparse
-
-        # Use dictionary-of-keys format to efficiently assemble stoichiometry matrix
-        stoichiometry = sparse.dok_matrix((len(self.species), len(self.reactions)), numpy.float64)
-        for rxn in self.reactions:
-            j = rxn.index - 1
-            # Only need to iterate over the species involved in the reaction,
-            # not all species in the reaction model
-            for spec in rxn.reactants:
-                i = spec.index - 1
-                nu = rxn.getStoichiometricCoefficient(spec)
-                if nu != 0: stoichiometry[i,j] = nu
-            for spec in rxn.products:
-                i = spec.index - 1
-                nu = rxn.getStoichiometricCoefficient(spec)
-                if nu != 0: stoichiometry[i,j] = nu
-
-        # Convert to compressed-sparse-row format for efficient use in matrix operations
-        stoichiometry.tocsr()
-
-        return stoichiometry
-
-    def getReactionRates(self, T, P, Ci):
-        """
-        Return an array of reaction rates for each reaction in the model core
-        and edge. The id of the reaction is the index into the vector.
-        """
-        cython.declare(rxnRates=numpy.ndarray, rxn=Reaction, j=cython.int)
-        rxnRates = numpy.zeros(len(self.reactions), numpy.float64)
-        for rxn in self.reactions:
-            j = rxn.index - 1
-            rxnRates[j] = rxn.getRate(T, P, Ci)
-        return rxnRates
-
-    def merge(self, other):
-        """
-        Return a new :class:`ReactionModel` object that is the union of this
-        model and `other`.
-        """
-        if not isinstance(other, ReactionModel):
-            raise ValueError('Expected type ReactionModel for other parameter, got {0}'.format(other.__class__))
-
-        # Initialize the merged model
-        finalModel = ReactionModel()
-        
-        # Put the current model into the merged model as-is
-        finalModel.species.extend(self.species)
-        finalModel.reactions.extend(self.reactions)
-        
-        # Determine which species in other are already in self
-        commonSpecies = {}; uniqueSpecies = []
-        for spec in other.species:
-            for spec0 in finalModel.species:
-                if spec.isIsomorphic(spec0):
-                    commonSpecies[spec] = spec0
-                    if spec0.label not in ['Ar','N2','Ne','He']:
-                        if not spec0.thermo.isIdenticalTo(spec.thermo):
-                            print 'Species {0} thermo from model 1 did not match that of model 2.'.format(spec.label)
-                        
-                    break
-            else:
-                uniqueSpecies.append(spec)
-        
-        # Determine which reactions in other are already in self
-        commonReactions = {}; uniqueReactions = []
-        for rxn in other.reactions:
-            for rxn0 in finalModel.reactions:
-                if rxn.isIsomorphic(rxn0, eitherDirection=True):
-                    commonReactions[rxn] = rxn0                    
-                    if not rxn0.kinetics.isIdenticalTo(rxn.kinetics):
-                        print 'Reaction {0} kinetics from model 1 did not match that of model 2.'.format(str(rxn0))
-                    break
-            else:
-                uniqueReactions.append(rxn)
-        
-        # Add the unique species from other to the final model
-        finalModel.species.extend(uniqueSpecies)
-    
-        # Renumber the unique species (to avoid name conflicts on save)
-        speciesIndex = 0
-        for spec in finalModel.species:
-            if spec.label not in ['Ar','N2','Ne','He']:
-                spec.index = speciesIndex + 1
-                speciesIndex += 1
-        
-        # Make sure unique reactions only refer to species in the final model
-        for rxn in uniqueReactions:
-            for i, reactant in enumerate(rxn.reactants):
-                try:
-                    rxn.reactants[i] = commonSpecies[reactant]
-                except KeyError:
-                    pass
-            for i, product in enumerate(rxn.products):
-                try:
-                    rxn.products[i] = commonSpecies[product]
-                except KeyError:
-                    pass
-        
-        # Add the unique reactions from other to the final model
-        finalModel.reactions.extend(uniqueReactions)
-    
-        # Return the merged model
-        return finalModel
-=======
 def _isomorphicSpeciesList(list1, list2, checkIdentical=False, checkOnlyLabel = False):
     """
     This method compares whether lists of species or molecules are isomorphic
@@ -1336,6 +1164,8 @@
                          
     Returns True if the lists are isomorphic/identical & false otherwise
     """
+                
+################################################################################
 
     def comparison_method(other1, other2, checkIdentical=checkIdentical, checkOnlyLabel=checkOnlyLabel):
         if checkOnlyLabel:
@@ -1384,4 +1214,141 @@
         raise NotImplementedError("Can't check isomorphism of lists with {0} species/molecules".format(len(list1)))
     # nothing found
     return False
->>>>>>> 7c023a4a
+
+
+class ReactionModel:
+    """
+    A chemical reaction model, composed of a list of species and a list of
+    reactions involving those species. The attributes are:
+
+    =============== =========== ================================================
+    Attribute       Type        Description
+    =============== =========== ================================================
+    `species`       ``list``    The species involved in the reaction model
+    `reactions`     ``list``    The reactions comprising the reaction model
+    =============== =========== ================================================
+
+    """
+
+    def __init__(self, species=None, reactions=None):
+        self.species = species or []
+        self.reactions = reactions or []
+    
+    def __reduce__(self):
+        """
+        A helper function used when pickling an object.
+        """
+        return (ReactionModel, (self.species, self.reactions))
+
+    def generateStoichiometryMatrix(self):
+        """
+        Generate the stoichiometry matrix corresponding to the current
+        reaction system. The stoichiometry matrix is defined such that the
+        rows correspond to the `index` attribute of each species object, while
+        the columns correspond to the `index` attribute of each reaction object.
+        """
+        cython.declare(rxn=Reaction, spec=Species, i=cython.int, j=cython.int, nu=cython.int)
+        from scipy import sparse
+
+        # Use dictionary-of-keys format to efficiently assemble stoichiometry matrix
+        stoichiometry = sparse.dok_matrix((len(self.species), len(self.reactions)), numpy.float64)
+        for rxn in self.reactions:
+            j = rxn.index - 1
+            # Only need to iterate over the species involved in the reaction,
+            # not all species in the reaction model
+            for spec in rxn.reactants:
+                i = spec.index - 1
+                nu = rxn.getStoichiometricCoefficient(spec)
+                if nu != 0: stoichiometry[i,j] = nu
+            for spec in rxn.products:
+                i = spec.index - 1
+                nu = rxn.getStoichiometricCoefficient(spec)
+                if nu != 0: stoichiometry[i,j] = nu
+
+        # Convert to compressed-sparse-row format for efficient use in matrix operations
+        stoichiometry.tocsr()
+
+        return stoichiometry
+
+    def getReactionRates(self, T, P, Ci):
+        """
+        Return an array of reaction rates for each reaction in the model core
+        and edge. The id of the reaction is the index into the vector.
+        """
+        cython.declare(rxnRates=numpy.ndarray, rxn=Reaction, j=cython.int)
+        rxnRates = numpy.zeros(len(self.reactions), numpy.float64)
+        for rxn in self.reactions:
+            j = rxn.index - 1
+            rxnRates[j] = rxn.getRate(T, P, Ci)
+        return rxnRates
+
+    def merge(self, other):
+        """
+        Return a new :class:`ReactionModel` object that is the union of this
+        model and `other`.
+        """
+        if not isinstance(other, ReactionModel):
+            raise ValueError('Expected type ReactionModel for other parameter, got {0}'.format(other.__class__))
+
+        # Initialize the merged model
+        finalModel = ReactionModel()
+        
+        # Put the current model into the merged model as-is
+        finalModel.species.extend(self.species)
+        finalModel.reactions.extend(self.reactions)
+        
+        # Determine which species in other are already in self
+        commonSpecies = {}; uniqueSpecies = []
+            for spec0 in finalModel.species:
+                if spec.isIsomorphic(spec0):
+                    commonSpecies[spec] = spec0
+                    if spec0.label not in ['Ar','N2','Ne','He']:
+                        if not spec0.thermo.isIdenticalTo(spec.thermo):
+                            print 'Species {0} thermo from model 1 did not match that of model 2.'.format(spec.label)
+                        
+                    break
+            else:
+                uniqueSpecies.append(spec)
+        
+        # Determine which reactions in other are already in self
+        commonReactions = {}; uniqueReactions = []
+        for rxn in other.reactions:
+            for rxn0 in finalModel.reactions:
+                if rxn.isIsomorphic(rxn0, eitherDirection=True):
+                    commonReactions[rxn] = rxn0                    
+                    if not rxn0.kinetics.isIdenticalTo(rxn.kinetics):
+                        print 'Reaction {0} kinetics from model 1 did not match that of model 2.'.format(str(rxn0))
+                    break
+            else:
+                uniqueReactions.append(rxn)
+        
+        # Add the unique species from other to the final model
+        finalModel.species.extend(uniqueSpecies)
+    
+        # Renumber the unique species (to avoid name conflicts on save)
+        speciesIndex = 0
+        for spec in finalModel.species:
+            if spec.label not in ['Ar','N2','Ne','He']:
+                spec.index = speciesIndex + 1
+                speciesIndex += 1
+        
+        # Make sure unique reactions only refer to species in the final model
+        for rxn in uniqueReactions:
+            for i, reactant in enumerate(rxn.reactants):
+                try:
+                    rxn.reactants[i] = commonSpecies[reactant]
+                except KeyError:
+                    pass
+            for i, product in enumerate(rxn.products):
+                try:
+                    rxn.products[i] = commonSpecies[product]
+                except KeyError:
+                    pass
+        
+        # Add the unique reactions from other to the final model
+        finalModel.reactions.extend(uniqueReactions)
+    
+        # Return the merged model
+        return finalModel
+
+        for spec in other.species: