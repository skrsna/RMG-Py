--- conflicted
+++ resolved
@@ -125,20 +125,13 @@
                 except ValueError:
                     pass
                 except RuntimeError:
-<<<<<<< HEAD
-                    pass
+                    raise RDKitFailedError()
             """
             RDKit currently embeds the conformers and sets the id as 0, so even though multiple
             conformers have been generated, only 1 can be called. Below the id's are resolved.
             """
             for i in range(len(rdmol.GetConformers())):
                 rdmol.GetConformers()[i].SetId(i)
-            
-=======
-                    raise RDKitFailedError()
-                else:
-                    break
->>>>>>> b613462c
             crude = Chem.Mol(rdmol.ToBinary())
             rdmol, minEid = self.optimize(rdmol, boundsMatrix=bm, atomMatch=match)
         
@@ -157,22 +150,13 @@
             if boundsMatrix == None:    
                 AllChem.UFFOptimizeMolecule(rdmol,confId=i)
                 energy=AllChem.UFFGetMoleculeForceField(rdmol,confId=i).CalcEnergy()
-<<<<<<< HEAD
             else:
                 eBefore, energy = Pharm3D.EmbedLib.OptimizeMol(rdmol, boundsMatrix)
             
             if energy < lowestE:
                 minEid = i
                 lowestE = energy
-=======
-                if energy < lowestE:
-                    minEid = i
-                    lowestE = energy 
-        else:
-            eBefore, eAfter = Pharm3D.EmbedLib.OptimizeMol(rdmol, boundsMatrix, atomMatches=atomMatch)
-            minEid = 0
->>>>>>> b613462c
-            
+                
         return rdmol, minEid
         
     def writeMolFile(self, mol, path, minEid):
